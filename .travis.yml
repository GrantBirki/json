# Passes arguments to bundle install (http://gembundler.com/man/bundle-install.1.html)
#bundler_args: --binstubs
language: ruby

# Specify which ruby versions you wish to run your tests on, each version will be used
rvm:
  - 1.9.3
  - 2.0.0
  - 2.1
  - 2.2
  - 2.3
  - 2.4
  - 2.5
  - 2.6
<<<<<<< HEAD
  - jruby
=======
>>>>>>> 463473c6
  - ruby-head
  - jruby
matrix:
  allow_failures:
    - rvm: 1.9.3
    - rvm: ruby-head
    - rvm: jruby
script: "bundle exec rake"
sudo: false<|MERGE_RESOLUTION|>--- conflicted
+++ resolved
@@ -12,10 +12,6 @@
   - 2.4
   - 2.5
   - 2.6
-<<<<<<< HEAD
-  - jruby
-=======
->>>>>>> 463473c6
   - ruby-head
   - jruby
 matrix:
