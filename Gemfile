# vim: set ft=ruby:

source 'https://rubygems.org'

gemspec :name => 'json'
gemspec :name => 'json_pure'
<<<<<<< HEAD
gemspec :name => 'json-java'

gem 'rake'
gem 'rdoc'
gem 'test-unit'
gem 'byebug', :platform => :mri
=======
gemspec :name => 'json-java'
>>>>>>> e99c5d53
<|MERGE_RESOLUTION|>--- conflicted
+++ resolved
@@ -4,13 +4,4 @@
 
 gemspec :name => 'json'
 gemspec :name => 'json_pure'
-<<<<<<< HEAD
-gemspec :name => 'json-java'
-
-gem 'rake'
-gem 'rdoc'
-gem 'test-unit'
-gem 'byebug', :platform => :mri
-=======
-gemspec :name => 'json-java'
->>>>>>> e99c5d53
+gemspec :name => 'json-java'